--- conflicted
+++ resolved
@@ -45,7 +45,7 @@
 
 (defmacro defbinding-form ((name/s &key docstring remove-nils-p
 				   description (use-values-p t)
-				   (accept-multiple-values-p nil)) &body body)
+				   (accept-multiple-forms-p nil)) &body body)
   (declare (ignorable remove-nils-p description))
   (let* ((multiple-names? (consp name/s))
 	 (main-method-name nil)
@@ -69,23 +69,11 @@
 			 (form-keyword name/s))))
       `(progn
 	 (setf (binding-form-docstring ',name/s) ,docstring)
-<<<<<<< HEAD
-	 (defgeneric ,main-method-name
-	     (,@(unless multiple-names? `(kind)) variable-form value-form body
-		declarations remaining-bindings))
-=======
-	 ,@(when multiple-names?
-		 (loop for name in name/s collect
-		      `(defmethod bind-generate-bindings 
-			   ((kind (eql ,name))
-			    variable-form value-form body declarations 
-			    remaining-bindings)
-			 (,main-method-name 
-			  variable-form
-			  ,(if accept-multiple-values-p `value-form `(first value-form))
-			  body declarations 
-			  remaining-bindings))))
->>>>>>> b632d707
+	 ,@(loop for name in (if multiple-names? name/s (list name/s)) 
+	       when (keywordp name) collect
+		`(defmethod binding-form-accepts-multiple-forms-p 
+		      ((binding-form (eql ,name)))
+		    ,accept-multiple-forms-p))
 	 (defmethod ,main-method-name 
 	     (,@(unless multiple-names?
 			(if force-keyword?
@@ -95,7 +83,9 @@
 	   ,(if use-values-p
 		;; surely this could be simpler!
 		`(let ((gvalues (next-value "values-")))
-		   `((let ((,gvalues ,,(if accept-multiple-values-p `value-form `(first value-form))))
+		   `((let ((,gvalues ,,(if accept-multiple-forms-p 
+					   `value-form
+					   `(first value-form))))
 		       (,@,(if (symbolp (first body))
 			       `(,(first body) variable-form gvalues)
 			       `(funcall (lambda (variables values) ,@body)
@@ -106,9 +96,13 @@
 			   ,@(bind-macro-helper 
 			      remaining-bindings declarations body)))))
 		``((,@,(if (symbolp (first body))
-			   `(,(first body) variable-form ,(if accept-multiple-values-p `value-form `(first value-form)))
+			   `(,(first body) variable-form ,(if accept-multiple-forms-p
+							      `value-form
+							      `(first value-form)))
 			   `(funcall (lambda (variables values) ,@body)
-				     variable-form ,(if accept-multiple-values-p `value-form `(first value-form))))
+				     variable-form ,(if accept-multiple-forms-p
+							`value-form
+							`(first value-form))))
 		       ,@(bind-filter-declarations declarations variable-form)
 		       ,@(bind-macro-helper 
 			  remaining-bindings declarations body)))))
@@ -120,7 +114,20 @@
 			    remaining-bindings)
 			 (,main-method-name 
 			  variable-form value-form body declarations 
-			  remaining-bindings))))))))
+			  remaining-bindings))))
+	 #+(or)
+	 ,@(when multiple-names?
+		 (loop for name in name/s collect
+		      `(defmethod bind-generate-bindings 
+			   ((kind (eql ,name))
+			    variable-form value-form body declarations 
+			    remaining-bindings)
+			 (,main-method-name 
+			  variable-form
+			  ,(if accept-multiple-forms-p `value-form `(first value-form))
+			  body declarations 
+			  remaining-bindings))))
+	 ))))
 
 (defun next-value (x)
   (gensym x))

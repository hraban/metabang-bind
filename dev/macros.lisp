(in-package #:metabang.bind)

#|

use

(defmethod documentation (object doc-type)
  body...)

instead

(documentation :plist 'binding-form)

|#

(defmethod documentation (what (doc-type (eql 'metabang.bind:binding-form)))
  (binding-form-docstring what))

(defun binding-form-docstring (name)
  "Returns the docstring for a binding form named `name`."
  (let* ((docstrings (get 'bind :docstrings))
	 (forms (get 'bind :binding-forms))
	 (canonical-name (first (assoc name forms)))
	 )
    (and canonical-name
	 (assoc canonical-name docstrings))))

(defun (setf binding-form-docstring) (docstring name/s)
  (when (atom name/s)
    (setf name/s (list name/s)))
  (let* ((docstrings (get 'bind :docstrings))
	 (forms (get 'bind :binding-forms))
	 (canonical-name (first name/s))
	 (current-docstring-pair (assoc canonical-name docstrings)))
    (loop for name in name/s do
	 (let ((names-pair (assoc name forms)))
	   (if names-pair
	       (setf (cdr names-pair) name/s)
	       (push (cons name name/s) forms))))
    (if current-docstring-pair
	(setf (cdr current-docstring-pair) docstring)
	(push (cons canonical-name docstring) docstrings))
    (setf (get 'bind :docstrings) docstrings)
    (setf (get 'bind :binding-forms) forms)
    docstring))

(defmacro defbinding-form ((name/s &key docstring remove-nils-p
				   description (use-values-p t)
				   (accept-multiple-forms-p nil)) &body body)
  "Describe how `bind` should expand particular binding-forms.

`defbinding-form` links a name or type with an expansion. These
definitions are used by `bind` at macro-expansion time to generate
the code that actually does the bindings for you.  For example:

    (defbinding-form (symbol :use-values-p nil)
      (if (keywordp kind)
          (error \"Don't have a binding form for ~s\" kind)
          `(let (,@(if values
                     `((,variables ,values))
                     `(,variables))))))

This binding form tells to expand clauses whose first element is
a symbol using `let`. (It also gets `bind` to signal an error if
the first element is a keyword that doesn't have a defined binding
form.)
"
  (declare (ignorable remove-nils-p description))
  (let* ((multiple-names? (consp name/s))
	 (main-method-name nil)
	 (force-keyword? (or multiple-names?
			     (eq (symbol-package name/s)
				 (load-time-value (find-package :keyword)))))
<<<<<<< HEAD
	 #+(or)
	 (gignores (gensym "ignores")))
    (cond (multiple-names?
	   (setf main-method-name (gentemp (symbol-name '#:binding-generator)))
	   )
=======
	 (gnew-form (gensym "new-form")))
    (cond (multiple-names?
	   (setf main-method-name (gensym (symbol-name '#:binding-generator))))
>>>>>>> 58f2a70c
	  (t
	   (setf main-method-name 'bind-generate-bindings)))
    (flet ((form-keyword (name)
	     (intern (symbol-name name)
		     (load-time-value (find-package :keyword)))))
      (when force-keyword?
	(setf name/s (if multiple-names?
			 (mapcar #'form-keyword name/s)
			 (form-keyword name/s))))
      `(progn
	 (setf (binding-form-docstring ',name/s) ,docstring)
	 ,@(loop for name in (if multiple-names? name/s (list name/s))
	       when (keywordp name) collect
		`(defmethod binding-form-accepts-multiple-forms-p
		      ((binding-form (eql ,name)))
		    ,accept-multiple-forms-p))
	 (,(if multiple-names? 'defun 'defmethod) ,main-method-name
           (,@(unless multiple-names?
                      (if force-keyword?
                          `((kind (eql ,name/s)))
                          `((kind ,name/s))))
<<<<<<< HEAD
	      variable-form value-form body declarations remaining-bindings)
	   ,(if use-values-p
		;; surely this could be simpler!
		`(let ((gvalues (next-value "values-")))
		   `((let ((,gvalues ,,(if accept-multiple-forms-p
					   `value-form
					   `(first value-form))))
		       (declare (ignorable ,gvalues))
		       (,@,(if (symbolp (first body))
			       `(,(first body) variable-form gvalues)
			       `(funcall (lambda (variables values) ,@body)
					 variable-form gvalues))
					;		 ,@(when ,gignores `((declare (ignore ,@gignores))))
			   ,@(bind-filter-declarations
			      declarations variable-form)
			   ,@(bind-macro-helper
			      remaining-bindings declarations body)))))
		``((,@,(if (symbolp (first body))
			   `(,(first body) variable-form ,(if accept-multiple-forms-p
							      `value-form
							      `(first value-form)))
			   `(funcall (lambda (variables values) ,@body)
				     variable-form ,(if accept-multiple-forms-p
							`value-form
							`(first value-form))))
		       ,@(bind-filter-declarations declarations variable-form)
		       ,@(bind-macro-helper
			  remaining-bindings declarations body)))))
	 ,@(when multiple-names?
		 (loop for name in name/s collect
		      `(defmethod bind-generate-bindings
			   ((kind (eql ,name))
			    variable-form value-form body declarations
			    remaining-bindings)
			 (,main-method-name
			  variable-form value-form body declarations
			  remaining-bindings))))
	 #+(or)
	 ,@(when multiple-names?
		 (loop for name in name/s collect
		      `(defmethod bind-generate-bindings
			   ((kind (eql ,name))
			    variable-form value-form body declarations
			    remaining-bindings)
			 (,main-method-name
			  variable-form
			  ,(if accept-multiple-forms-p `value-form `(first value-form))
			  body declarations
			  remaining-bindings))))
	 ))))
=======
	      variable-form value-form)
	   ;;?? Can (symbolp (first body)) ever be true?
	   ,(if use-values-p
		`(let* ((gvalues (next-value "values-"))
			(,gnew-form (funcall (lambda (variables values) ,@body)
					     variable-form gvalues)))
		   (destructuring-bind (TAG . REST)
		       ,gnew-form
		     ;;?? CASE 
		     (if (or (eq TAG 'let) (eq TAG 'let*))
			 (destructuring-bind (let-bindings . after-bindings)
			     REST
			   (values `(let* ((,gvalues ,,(if accept-multiple-forms-p 
							   `value-form
							   `(first value-form)))
					   ,@let-bindings)
				      (declare (ignorable ,gvalues))
				      ,@after-bindings)
				   nil))
			 (values `(let* ((,gvalues ,,(if accept-multiple-forms-p 
							`value-form
							`(first value-form))))
				   (declare (ignorable ,gvalues))
				   ,,gnew-form)
				 t))))
		`(let ((,gnew-form (funcall (lambda (variables values) ,@body)
					    variable-form ,(if accept-multiple-forms-p
							       `value-form
							       `(first value-form)))))
		   (values ,gnew-form nil))))
	 ,@(when multiple-names?
		 (loop for name in name/s collect
		      `(defmethod bind-generate-bindings ((kind (eql ,name)) variable-form value-form)
			 (,main-method-name variable-form value-form))))))))
>>>>>>> 58f2a70c

(defun next-value (x)
  (gensym x))

(defmacro lambda-bind ((&rest instrs) &rest body)
  "Use `bind' to allow restructuring of argument to lambda expressions.

This lets you funcall and destructure simultaneously. For example

    (let ((fn (lambda-bind ((a b) c) (cons a c))))
      (funcall fn '(1 2) 3))
    ;; => (1 . 3)

Via eschulte (see git://gist.github.com/902174.git).
"
  #+(or)
  (declare (indent 1))
  (let* ((evald-instrs instrs)
         (syms (mapcar (lambda (_)
			 (declare (ignore _))
			 (gensym))
		       evald-instrs)))
    `(lambda ,syms (bind ,(mapcar #'list evald-instrs syms) ,@body))))
<|MERGE_RESOLUTION|>--- conflicted
+++ resolved
@@ -69,33 +69,25 @@
   (let* ((multiple-names? (consp name/s))
 	 (main-method-name nil)
 	 (force-keyword? (or multiple-names?
-			     (eq (symbol-package name/s)
+			     (eq (symbol-package name/s) 
 				 (load-time-value (find-package :keyword)))))
-<<<<<<< HEAD
-	 #+(or)
-	 (gignores (gensym "ignores")))
-    (cond (multiple-names?
-	   (setf main-method-name (gentemp (symbol-name '#:binding-generator)))
-	   )
-=======
 	 (gnew-form (gensym "new-form")))
     (cond (multiple-names?
 	   (setf main-method-name (gensym (symbol-name '#:binding-generator))))
->>>>>>> 58f2a70c
 	  (t
 	   (setf main-method-name 'bind-generate-bindings)))
     (flet ((form-keyword (name)
 	     (intern (symbol-name name)
 		     (load-time-value (find-package :keyword)))))
       (when force-keyword?
-	(setf name/s (if multiple-names?
+	(setf name/s (if multiple-names? 
 			 (mapcar #'form-keyword name/s)
 			 (form-keyword name/s))))
       `(progn
 	 (setf (binding-form-docstring ',name/s) ,docstring)
-	 ,@(loop for name in (if multiple-names? name/s (list name/s))
+	 ,@(loop for name in (if multiple-names? name/s (list name/s)) 
 	       when (keywordp name) collect
-		`(defmethod binding-form-accepts-multiple-forms-p
+		`(defmethod binding-form-accepts-multiple-forms-p 
 		      ((binding-form (eql ,name)))
 		    ,accept-multiple-forms-p))
 	 (,(if multiple-names? 'defun 'defmethod) ,main-method-name
@@ -103,58 +95,6 @@
                       (if force-keyword?
                           `((kind (eql ,name/s)))
                           `((kind ,name/s))))
-<<<<<<< HEAD
-	      variable-form value-form body declarations remaining-bindings)
-	   ,(if use-values-p
-		;; surely this could be simpler!
-		`(let ((gvalues (next-value "values-")))
-		   `((let ((,gvalues ,,(if accept-multiple-forms-p
-					   `value-form
-					   `(first value-form))))
-		       (declare (ignorable ,gvalues))
-		       (,@,(if (symbolp (first body))
-			       `(,(first body) variable-form gvalues)
-			       `(funcall (lambda (variables values) ,@body)
-					 variable-form gvalues))
-					;		 ,@(when ,gignores `((declare (ignore ,@gignores))))
-			   ,@(bind-filter-declarations
-			      declarations variable-form)
-			   ,@(bind-macro-helper
-			      remaining-bindings declarations body)))))
-		``((,@,(if (symbolp (first body))
-			   `(,(first body) variable-form ,(if accept-multiple-forms-p
-							      `value-form
-							      `(first value-form)))
-			   `(funcall (lambda (variables values) ,@body)
-				     variable-form ,(if accept-multiple-forms-p
-							`value-form
-							`(first value-form))))
-		       ,@(bind-filter-declarations declarations variable-form)
-		       ,@(bind-macro-helper
-			  remaining-bindings declarations body)))))
-	 ,@(when multiple-names?
-		 (loop for name in name/s collect
-		      `(defmethod bind-generate-bindings
-			   ((kind (eql ,name))
-			    variable-form value-form body declarations
-			    remaining-bindings)
-			 (,main-method-name
-			  variable-form value-form body declarations
-			  remaining-bindings))))
-	 #+(or)
-	 ,@(when multiple-names?
-		 (loop for name in name/s collect
-		      `(defmethod bind-generate-bindings
-			   ((kind (eql ,name))
-			    variable-form value-form body declarations
-			    remaining-bindings)
-			 (,main-method-name
-			  variable-form
-			  ,(if accept-multiple-forms-p `value-form `(first value-form))
-			  body declarations
-			  remaining-bindings))))
-	 ))))
-=======
 	      variable-form value-form)
 	   ;;?? Can (symbolp (first body)) ever be true?
 	   ,(if use-values-p
@@ -189,7 +129,6 @@
 		 (loop for name in name/s collect
 		      `(defmethod bind-generate-bindings ((kind (eql ,name)) variable-form value-form)
 			 (,main-method-name variable-form value-form))))))))
->>>>>>> 58f2a70c
 
 (defun next-value (x)
   (gensym x))
